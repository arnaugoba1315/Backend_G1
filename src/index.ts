--- conflicted
+++ resolved
@@ -2,18 +2,8 @@
 import setupSwagger from './config/swaggerConfig';
 import dotenv from 'dotenv';
 import userRoutes from './routes/userRoutes';
-<<<<<<< HEAD
-import setupSwagger from './config/swaggerConfig';
 // Otros imports...
-=======
-import connectDatabase from './config/db';
->>>>>>> a2c8d445
 
-
-// Cargar variables de entorno
-dotenv.config();
-
-// Inicializar Express
 const app = express();
 const PORT = process.env.PORT || 3000;
 
@@ -23,7 +13,6 @@
 //app.use(cors());
 app.use(express.json());
 
-<<<<<<< HEAD
 // Conectar a MongoDB
 connectDB()
   .then(() => {
@@ -36,10 +25,6 @@
     console.error('Database connection failed', err);
   });
 
-// Configurar Swagger
-setupSwagger(app);
-=======
->>>>>>> a2c8d445
 // Rutas
 app.use('/api/users', userRoutes);
 app.get('/', (req, res) => {
