<<<<<<< HEAD
=======
import AchievementModel, {IAchievement} from '../models/achievement';


export const createAchievement = async(newAchievement: IAchievement)=> {
    return await AchievementModel.create(newAchievement);
};
export const getAchievementbyId = async(achievementId: string)=>{
    return await AchievementModel.findById(achievementId);
};
export const getAllAchievement = async()=>{
    return await AchievementModel.find();
};
export const updateAchievement = async(achievementId: string, updatedAchievement: IAchievement)=>{
    return await AchievementModel.findByIdAndUpdate(achievementId, updatedAchievement, {new: true});
};
export const deleteAchievement = async(achievementId: string)=>{
    return await AchievementModel.findByIdAndDelete(achievementId);
};
export const getAchievementByCondition = async(condition: string)=>{
    return await AchievementModel.find({condition: condition});
};
export const getAchievementByUser=async(userId: string)=>{
    return await AchievementModel.find({usersUnlocked: userId});
};
export const searchAchievements = async(searchText: string)=>{
    return await AchievementModel.find({name: {$regex: searchText, $options: 'i'}});
}
>>>>>>> 72b2e99a
<|MERGE_RESOLUTION|>--- conflicted
+++ resolved
@@ -1,5 +1,4 @@
-<<<<<<< HEAD
-=======
+
 import AchievementModel, {IAchievement} from '../models/achievement';
 
 
@@ -27,4 +26,6 @@
 export const searchAchievements = async(searchText: string)=>{
     return await AchievementModel.find({name: {$regex: searchText, $options: 'i'}});
 }
->>>>>>> 72b2e99a
+export const getAchievementByTitle = async(title: string)=>{
+    return await AchievementModel.find({title: title})
+};