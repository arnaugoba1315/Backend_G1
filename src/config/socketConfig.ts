import { Server as HttpServer } from 'http';
import { Server, Socket } from 'socket.io';

// Mapa para almacenar los usuarios conectados: userId -> socketId
const connectedUsers = new Map<string, string[]>();

// Estructura para almacenar mensajes temporales
interface Message {
  id: string;
  roomId: string;
  senderId: string;
  senderName: string;
  content: string;
  timestamp: string;
}

let io: Server;

export const initializeSocket = (server: HttpServer): void => {
<<<<<<< HEAD
  io = new Server(server);

  // Configurar CORS explícitamente
  io.engine.use((req: any, res: any, next: (err?: any) => void) => {
    res.setHeader('Access-Control-Allow-Origin', '*'); // En producción, limitar a dominios específicos
    res.setHeader('Access-Control-Allow-Methods', 'GET, POST');
    res.setHeader('Access-Control-Allow-Credentials', 'true');
    next();
=======
  io = new Server(server, {
    cors: {
      origin: "*", // In production, restrict this to your frontend domain
      methods: ["GET", "POST"],
      credentials: true
    },
    transports: ['websocket', 'polling'] // Explicitly enable both transports
>>>>>>> 8feb62a0
  });

  io.on('connection', (socket: Socket) => {
    console.log(`Socket conectado: ${socket.id}`);

    // Extract auth data from handshake
    const { userId, username } = socket.handshake.auth as { 
      userId?: string, 
      username?: string 
    };

    if (userId) {
      console.log(`Usuario ${username || 'Desconocido'} (${userId}) registrado con socket ${socket.id}`);
      
      // Store data in socket
      socket.data.userId = userId;
      socket.data.username = username || 'Usuario';
      
      // Register in connected users map
      if (!connectedUsers.has(userId)) {
        connectedUsers.set(userId, [socket.id]);
      } else {
        connectedUsers.get(userId)?.push(socket.id);
      }
      
      // Emit updated list of online users
      emitOnlineUsers();
    } else {
      console.log(`Socket ${socket.id} conectado sin identificación de usuario`);
    }

    // Join a chat room
    socket.on('join_room', (roomId: string) => {
      if (!roomId) return;
      
      socket.join(roomId);
      console.log(`Socket ${socket.id} unido a sala ${roomId}`);
      
      // Notify room that a user joined
      io.to(roomId).emit('user_joined', {
        userId: socket.data.userId,
        username: socket.data.username,
        roomId
      });
    });

    // Send message
    socket.on('send_message', (message: Message) => {
      if (!message.roomId || !message.content) {
        console.error('Datos de mensaje incompletos', message);
        return;
      }
      
      // Ensure message has sender (from socket if not in message)
      const finalMessage = {
        ...message,
        senderId: message.senderId || socket.data.userId,
        senderName: message.senderName || socket.data.username || 'Usuario',
        timestamp: message.timestamp || new Date().toISOString()
      };
      
      console.log(`Mensaje enviado a sala ${finalMessage.roomId}: ${finalMessage.content.substring(0, 30)}...`);
      
      // Emit message to everyone in the room
      io.to(finalMessage.roomId).emit('new_message', finalMessage);
    });

    // User is typing
    socket.on('typing', (roomId: string) => {
      if (!socket.data.userId || !roomId) return;
      
      socket.to(roomId).emit('user_typing', {
        userId: socket.data.userId,
        username: socket.data.username,
        roomId
      });
    });

    // Disconnect
    socket.on('disconnect', () => {
      console.log(`Socket desconectado: ${socket.id}`);
      
      const userId = socket.data.userId;
      if (userId) {
        // Remove this socket from connected users map
        const userSockets = connectedUsers.get(userId);
        if (userSockets) {
          const updatedSockets = userSockets.filter(id => id !== socket.id);
          
          if (updatedSockets.length > 0) {
            connectedUsers.set(userId, updatedSockets);
          } else {
            connectedUsers.delete(userId);
          }
        }
        
        // Emit updated list of online users
        emitOnlineUsers();
      }
    });
  });

  console.log('Servidor Socket.IO inicializado');
};

// Emit list of connected users
function emitOnlineUsers() {
  const onlineUserIds = Array.from(connectedUsers.keys());
  io.emit('online_users', onlineUserIds);
}

// Get Socket.IO instance
export const getIO = (): Server => {
  if (!io) {
    throw new Error('Socket.IO no ha sido inicializado');
  }
  return io;
};<|MERGE_RESOLUTION|>--- conflicted
+++ resolved
@@ -17,16 +17,9 @@
 let io: Server;
 
 export const initializeSocket = (server: HttpServer): void => {
-<<<<<<< HEAD
-  io = new Server(server);
 
-  // Configurar CORS explícitamente
-  io.engine.use((req: any, res: any, next: (err?: any) => void) => {
-    res.setHeader('Access-Control-Allow-Origin', '*'); // En producción, limitar a dominios específicos
-    res.setHeader('Access-Control-Allow-Methods', 'GET, POST');
-    res.setHeader('Access-Control-Allow-Credentials', 'true');
-    next();
-=======
+  
+
   io = new Server(server, {
     cors: {
       origin: "*", // In production, restrict this to your frontend domain
@@ -34,7 +27,7 @@
       credentials: true
     },
     transports: ['websocket', 'polling'] // Explicitly enable both transports
->>>>>>> 8feb62a0
+
   });
 
   io.on('connection', (socket: Socket) => {
