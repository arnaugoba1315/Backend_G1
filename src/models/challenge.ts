--- conflicted
+++ resolved
@@ -39,28 +39,11 @@
     reward: number;
     startDate: Date;
     endDate: Date;
-<<<<<<< HEAD
+
     participants: mongoose.Types.ObjectId;
 }
 
-export const challengeSchema = new Schema<IChallenge>({
 
-    title: { type: String, required: true},
-    description: { type: String, required: true}, 
-    goalType: { type: String, required: true},
-    goalValue: {type: String, required:true},
-    reward: { type: Number,required:true},
-    startDate: { type: Date,required:true},
-    endDate: { type: Date,required:true},
-    participants: { type: mongoose.Schema.Types.ObjectId, ref: 'User', required:true},
-});
-
-const challengeModel = model<IChallenge>('Achievement',challengeSchema);
-
-export default  challengeModel
-=======
-}
 
 const ChallengeModel = mongoose.model('Challenge', challengeSchema);
 export default ChallengeModel;
->>>>>>> 72b2e99a
