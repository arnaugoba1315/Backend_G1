--- conflicted
+++ resolved
@@ -23,7 +23,7 @@
 export const loginCtrl = async ({ body }: Request, res: Response) => {
     try {
         const { username, email, password } = body;
-<<<<<<< HEAD
+
         
         // Validamos que tengamos al menos email y password
         if (!email || !password) {
@@ -32,8 +32,7 @@
             });
         }
         
-=======
->>>>>>> 8feb62a0
+
         const responseUser = await loginUser({username, email, password });
 
         if (responseUser === 'INCORRECT_PASSWORD') {
